package evergreen

import (
	"context"
	"fmt"
	"io/ioutil"
	"path/filepath"
	"reflect"
	"strings"
	"time"

	"github.com/evergreen-ci/evergreen/util"
	"github.com/evergreen-ci/utility"
	"github.com/mongodb/amboy/logger"
	"github.com/mongodb/anser/bsonutil"
	"github.com/mongodb/grip"
	"github.com/mongodb/grip/level"
	"github.com/mongodb/grip/message"
	"github.com/mongodb/grip/send"
	"github.com/pkg/errors"
	"go.mongodb.org/mongo-driver/bson"
	"go.mongodb.org/mongo-driver/mongo"
	"go.mongodb.org/mongo-driver/mongo/options"
	"go.mongodb.org/mongo-driver/mongo/readconcern"
	"go.mongodb.org/mongo-driver/mongo/writeconcern"
	yaml "gopkg.in/yaml.v2"
)

var (
	// Should be specified with -ldflags at build time
	BuildRevision = ""

	// Commandline Version String; used to control auto-updating.
	ClientVersion = "2020-12-03"

	// Agent version to control agent rollover.
<<<<<<< HEAD
	AgentVersion = "2020-12-31"
=======
	AgentVersion = "2020-12-18"
>>>>>>> 41820a82
)

// ConfigSection defines a sub-document in the evergreen config
// any config sections must also be added to registry.go
type ConfigSection interface {
	// SectionId() returns the ID of the section to be used in the database document and struct tag
	SectionId() string
	// Get() populates the section from the DB
	Get(Environment) error
	// Set() upserts the section document into the DB
	Set() error
	// ValidateAndDefault() validates input and sets defaults
	ValidateAndDefault() error
}

// Settings contains all configuration settings for running Evergreen. Settings
// with the "id" struct tag should implement the ConfigSection interface.
type Settings struct {
	Id                  string                    `bson:"_id" json:"id" yaml:"id"`
	Alerts              AlertsConfig              `yaml:"alerts" bson:"alerts" json:"alerts" id:"alerts"`
	Amboy               AmboyConfig               `yaml:"amboy" bson:"amboy" json:"amboy" id:"amboy"`
	Api                 APIConfig                 `yaml:"api" bson:"api" json:"api" id:"api"`
	ApiUrl              string                    `yaml:"api_url" bson:"api_url" json:"api_url"`
	AuthConfig          AuthConfig                `yaml:"auth" bson:"auth" json:"auth" id:"auth"`
	Banner              string                    `bson:"banner" json:"banner" yaml:"banner"`
	BannerTheme         BannerTheme               `bson:"banner_theme" json:"banner_theme" yaml:"banner_theme"`
	Cedar               CedarConfig               `bson:"cedar" json:"cedar" yaml:"cedar" id:"cedar"`
	ClientBinariesDir   string                    `yaml:"client_binaries_dir" bson:"client_binaries_dir" json:"client_binaries_dir"`
	CommitQueue         CommitQueueConfig         `yaml:"commit_queue" bson:"commit_queue" json:"commit_queue" id:"commit_queue"`
	ConfigDir           string                    `yaml:"configdir" bson:"configdir" json:"configdir"`
	ContainerPools      ContainerPoolsConfig      `yaml:"container_pools" bson:"container_pools" json:"container_pools" id:"container_pools"`
	Credentials         map[string]string         `yaml:"credentials" bson:"credentials" json:"credentials"`
	CredentialsNew      util.KeyValuePairSlice    `yaml:"credentials_new" bson:"credentials_new" json:"credentials_new"`
	Database            DBSettings                `yaml:"database" json:"database" bson:"database"`
	DomainName          string                    `yaml:"domain_name" bson:"domain_name" json:"domain_name"`
	Expansions          map[string]string         `yaml:"expansions" bson:"expansions" json:"expansions"`
	ExpansionsNew       util.KeyValuePairSlice    `yaml:"expansions_new" bson:"expansions_new" json:"expansions_new"`
	GithubPRCreatorOrg  string                    `yaml:"github_pr_creator_org" bson:"github_pr_creator_org" json:"github_pr_creator_org"`
	GithubOrgs          []string                  `yaml:"github_orgs" bson:"github_orgs" json:"github_orgs"`
	HostInit            HostInitConfig            `yaml:"hostinit" bson:"hostinit" json:"hostinit" id:"hostinit"`
	HostJasper          HostJasperConfig          `yaml:"host_jasper" bson:"host_jasper" json:"host_jasper" id:"host_jasper"`
	Jira                JiraConfig                `yaml:"jira" bson:"jira" json:"jira" id:"jira"`
	JIRANotifications   JIRANotificationsConfig   `yaml:"jira_notifications" json:"jira_notifications" bson:"jira_notifications" id:"jira_notifications"`
	Keys                map[string]string         `yaml:"keys" bson:"keys" json:"keys"`
	KeysNew             util.KeyValuePairSlice    `yaml:"keys_new" bson:"keys_new" json:"keys_new"`
	LDAPRoleMap         LDAPRoleMap               `yaml:"ldap_role_map" bson:"ldap_role_map" json:"ldap_role_map"`
	LoggerConfig        LoggerConfig              `yaml:"logger_config" bson:"logger_config" json:"logger_config" id:"logger_config"`
	LogPath             string                    `yaml:"log_path" bson:"log_path" json:"log_path"`
	NewRelic            NewRelicConfig            `yaml:"newrelic" bson:"newrelic" json:"newrelic" id:"newrelic"`
	Notify              NotifyConfig              `yaml:"notify" bson:"notify" json:"notify" id:"notify"`
	Plugins             PluginConfig              `yaml:"plugins" bson:"plugins" json:"plugins"`
	PluginsNew          util.KeyValuePairSlice    `yaml:"plugins_new" bson:"plugins_new" json:"plugins_new"`
	PprofPort           string                    `yaml:"pprof_port" bson:"pprof_port" json:"pprof_port"`
	Providers           CloudProviders            `yaml:"providers" bson:"providers" json:"providers" id:"providers"`
	RepoTracker         RepoTrackerConfig         `yaml:"repotracker" bson:"repotracker" json:"repotracker" id:"repotracker"`
	Scheduler           SchedulerConfig           `yaml:"scheduler" bson:"scheduler" json:"scheduler" id:"scheduler"`
	ServiceFlags        ServiceFlags              `bson:"service_flags" json:"service_flags" id:"service_flags" yaml:"service_flags"`
	SSHKeyDirectory     string                    `yaml:"ssh_key_directory" bson:"ssh_key_directory" json:"ssh_key_directory"`
	SSHKeyPairs         []SSHKeyPair              `yaml:"ssh_key_pairs" bson:"ssh_key_pairs" json:"ssh_key_pairs"`
	Slack               SlackConfig               `yaml:"slack" bson:"slack" json:"slack" id:"slack"`
	Splunk              send.SplunkConnectionInfo `yaml:"splunk" bson:"splunk" json:"splunk"`
	Triggers            TriggerConfig             `yaml:"triggers" bson:"triggers" json:"triggers" id:"triggers"`
	Ui                  UIConfig                  `yaml:"ui" bson:"ui" json:"ui" id:"ui"`
	Spawnhost           SpawnHostConfig           `yaml:"spawnhost" bson:"spawnhost" json:"spawnhost" id:"spawnhost"`
	ShutdownWaitSeconds int                       `yaml:"shutdown_wait_seconds" bson:"shutdown_wait_seconds" json:"shutdown_wait_seconds"`
}

func (c *Settings) SectionId() string { return ConfigDocID }

func (c *Settings) Get(env Environment) error {
	ctx, cancel := env.Context()
	defer cancel()
	coll := env.DB().Collection(ConfigCollection)

	res := coll.FindOne(ctx, byId(c.SectionId()))
	if err := res.Err(); err != nil {
		if err == mongo.ErrNoDocuments {
			*c = Settings{}
			return nil
		}
		return errors.Wrapf(err, "error retrieving section %s", c.SectionId())
	}
	if err := res.Decode(c); err != nil {
		return errors.Wrap(err, "problem decoding result")
	}

	return nil
}

// Set saves the global fields in the configuration (i.e. those that are not
// ConfigSections).
func (c *Settings) Set() error {
	env := GetEnvironment()
	ctx, cancel := env.Context()
	defer cancel()
	coll := env.DB().Collection(ConfigCollection)

	_, err := coll.UpdateOne(ctx, byId(c.SectionId()), bson.M{
		"$set": bson.M{
			apiUrlKey:             c.ApiUrl,
			bannerKey:             c.Banner,
			bannerThemeKey:        c.BannerTheme,
			clientBinariesDirKey:  c.ClientBinariesDir,
			commitQueueKey:        c.CommitQueue,
			configDirKey:          c.ConfigDir,
			credentialsKey:        c.Credentials,
			credentialsNewKey:     c.CredentialsNew,
			domainNameKey:         c.DomainName,
			expansionsKey:         c.Expansions,
			expansionsNewKey:      c.ExpansionsNew,
			githubPRCreatorOrgKey: c.GithubPRCreatorOrg,
			githubOrgsKey:         c.GithubOrgs,
			keysKey:               c.Keys,
			keysNewKey:            c.KeysNew,
			ldapRoleMapKey:        c.LDAPRoleMap,
			logPathKey:            c.LogPath,
			pprofPortKey:          c.PprofPort,
			pluginsKey:            c.Plugins,
			pluginsNewKey:         c.PluginsNew,
			splunkKey:             c.Splunk,
			sshKeyDirectoryKey:    c.SSHKeyDirectory,
			sshKeyPairsKey:        c.SSHKeyPairs,
			spawnhostKey:          c.Spawnhost,
			shutdownWaitKey:       c.ShutdownWaitSeconds,
		},
	}, options.Update().SetUpsert(true))

	return errors.Wrapf(err, "error updating section %s", c.SectionId())
}

func (c *Settings) ValidateAndDefault() error {
	var err error
	catcher := grip.NewSimpleCatcher()
	if c.ApiUrl == "" {
		catcher.Add(errors.New("API hostname must not be empty"))
	}
	if c.ConfigDir == "" {
		catcher.Add(errors.New("Config directory must not be empty"))
	}
	if len(c.CredentialsNew) > 0 {
		if c.Credentials, err = c.CredentialsNew.Map(); err != nil {
			catcher.Add(errors.Wrap(err, "error parsing credentials"))
		}
	}
	if len(c.ExpansionsNew) > 0 {
		if c.Expansions, err = c.ExpansionsNew.Map(); err != nil {
			catcher.Add(errors.Wrap(err, "error parsing expansions"))
		}
	}
	if len(c.KeysNew) > 0 {
		if c.Keys, err = c.KeysNew.Map(); err != nil {
			catcher.Add(errors.Wrap(err, "error parsing keys"))
		}
	}
	if len(c.PluginsNew) > 0 {
		tempPlugins, err := c.PluginsNew.NestedMap()
		if err != nil {
			catcher.Add(errors.Wrap(err, "error parsing plugins"))
		}
		c.Plugins = map[string]map[string]interface{}{}
		for k1, v1 := range tempPlugins {
			c.Plugins[k1] = map[string]interface{}{}
			for k2, v2 := range v1 {
				c.Plugins[k1][k2] = v2
			}
		}
	}

	keys := map[string]bool{}
	for _, mapping := range c.LDAPRoleMap {
		if keys[mapping.LDAPGroup] == true {
			catcher.Add(errors.Errorf("duplicate LDAP group value %s found in LDAP-role mappings", mapping.LDAPGroup))
		}
		keys[mapping.LDAPGroup] = true
	}

	if len(c.SSHKeyPairs) != 0 && c.SSHKeyDirectory == "" {
		catcher.New("cannot use SSH key pairs without setting a directory for them")
	}

	for i := 0; i < len(c.SSHKeyPairs); i++ {
		catcher.NewWhen(c.SSHKeyPairs[i].Name == "", "must specify a name for SSH key pairs")
		catcher.ErrorfWhen(c.SSHKeyPairs[i].Public == "", "must specify a public key for SSH key pair '%s'", c.SSHKeyPairs[i].Name)
		catcher.ErrorfWhen(c.SSHKeyPairs[i].Private == "", "must specify a private key for SSH key pair '%s'", c.SSHKeyPairs[i].Name)
		// Avoid overwriting the filepath stored in Keys, which is a special
		// case for the path to the legacy SSH identity file.
		for _, key := range c.Keys {
			catcher.ErrorfWhen(c.SSHKeyPairs[i].PrivatePath(c) == key, "cannot overwrite the legacy SSH key '%s'", key)
		}

		// ValidateAndDefault can be called before the environment has been
		// initialized.
		if env := GetEnvironment(); env != nil {
			// Ensure we are not modify any existing keys.
			if settings := env.Settings(); settings != nil {
				for _, key := range env.Settings().SSHKeyPairs {
					if key.Name == c.SSHKeyPairs[i].Name {
						catcher.ErrorfWhen(c.SSHKeyPairs[i].Public != key.Public, "cannot modify public key for existing SSH key pair '%s'", key.Name)
						catcher.ErrorfWhen(c.SSHKeyPairs[i].Private != key.Private, "cannot modify private key for existing SSH key pair '%s'", key.Name)
					}
				}
			}
		}
		if c.SSHKeyPairs[i].EC2Regions == nil {
			c.SSHKeyPairs[i].EC2Regions = []string{}
		}
	}
	// ValidateAndDefault can be called before the environment has been
	// initialized.
	if env := GetEnvironment(); env != nil {
		if settings := env.Settings(); settings != nil {
			// Ensure we are not deleting any existing keys.
			for _, key := range GetEnvironment().Settings().SSHKeyPairs {
				var found bool
				for _, newKey := range c.SSHKeyPairs {
					if newKey.Name == key.Name {
						found = true
						break
					}
				}
				catcher.ErrorfWhen(!found, "cannot find existing SSH key '%s'", key.Name)
			}
		}
	}

	if catcher.HasErrors() {
		return catcher.Resolve()
	}
	if c.ClientBinariesDir == "" {
		c.ClientBinariesDir = ClientDirectory
	}
	if c.LogPath == "" {
		c.LogPath = LocalLoggingOverride
	}
	if c.ShutdownWaitSeconds < 0 {
		c.ShutdownWaitSeconds = DefaultShutdownWaitSeconds
	}

	return nil
}

// NewSettings builds an in-memory representation of the given settings file.
func NewSettings(filename string) (*Settings, error) {
	configData, err := ioutil.ReadFile(filename)
	if err != nil {
		return nil, err
	}
	settings := &Settings{}
	err = yaml.Unmarshal(configData, settings)
	if err != nil {
		return nil, err
	}

	return settings, nil
}

// GetConfig retrieves the Evergreen config document. If no document is
// present in the DB, it will return the defaults.
func GetConfig() (*Settings, error) { return BootstrapConfig(GetEnvironment()) }

// Bootstrap config gets a config from the database defined in the environment.
func BootstrapConfig(env Environment) (*Settings, error) {
	config := &Settings{}

	// retrieve the root config document
	if err := config.Get(env); err != nil {
		return nil, err
	}

	// retrieve the other config sub-documents and form the whole struct
	catcher := grip.NewSimpleCatcher()
	sections := ConfigRegistry.GetSections()
	valConfig := reflect.ValueOf(*config)
	//iterate over each field in the config struct
	for i := 0; i < valConfig.NumField(); i++ {
		// retrieve the 'id' struct tag
		sectionId := valConfig.Type().Field(i).Tag.Get("id")
		if sectionId == "" { // no 'id' tag means this is a simple field that we can skip
			continue
		}

		// get the property name and find its corresponding section in the registry
		propName := valConfig.Type().Field(i).Name
		section, ok := sections[sectionId]
		if !ok {
			catcher.Add(fmt.Errorf("config section %s not found in registry", sectionId))
			continue
		}

		// retrieve the section's document from the db
		if err := section.Get(env); err != nil {
			catcher.Add(errors.Wrapf(err, "error populating section %s", sectionId))
			continue
		}

		// set the value of the section struct to the value of the corresponding field in the config
		sectionVal := reflect.ValueOf(section).Elem()
		propVal := reflect.ValueOf(config).Elem().FieldByName(propName)
		if !propVal.CanSet() {
			catcher.Add(fmt.Errorf("unable to set field %s in %s", propName, sectionId))
			continue
		}
		propVal.Set(sectionVal)
	}

	if catcher.HasErrors() {
		return nil, errors.WithStack(catcher.Resolve())
	}
	return config, nil

}

// UpdateConfig updates all evergreen settings documents in DB
func UpdateConfig(config *Settings) error {
	// update the root config document
	if err := config.Set(); err != nil {
		return err
	}

	// update the other config sub-documents
	catcher := grip.NewSimpleCatcher()
	valConfig := reflect.ValueOf(*config)

	//iterate over each field in the config struct
	for i := 0; i < valConfig.NumField(); i++ {
		// retrieve the 'id' struct tag
		sectionId := valConfig.Type().Field(i).Tag.Get("id")
		if sectionId == "" { // no 'id' tag means this is a simple field that we can skip
			continue
		}

		// get the property name and find its value within the settings struct
		propName := valConfig.Type().Field(i).Name
		propVal := valConfig.FieldByName(propName)

		// create a reflective copy of the struct
		valPointer := reflect.Indirect(reflect.New(propVal.Type()))
		valPointer.Set(propVal)

		// convert the pointer to that struct to an empty interface
		propInterface := valPointer.Addr().Interface()

		// type assert to the ConfigSection interface
		section, ok := propInterface.(ConfigSection)
		if !ok {
			catcher.Add(fmt.Errorf("unable to convert config section %s", propName))
			continue
		}

		catcher.Add(section.Set())
	}

	return errors.WithStack(catcher.Resolve())
}

// Validate checks the settings and returns nil if the config is valid,
// or an error with a message explaining why otherwise.
func (settings *Settings) Validate() error {
	catcher := grip.NewSimpleCatcher()

	// validate the root-level settings struct
	catcher.Add(settings.ValidateAndDefault())

	// validate each sub-document
	valConfig := reflect.ValueOf(*settings)
	// iterate over each field in the config struct
	for i := 0; i < valConfig.NumField(); i++ {
		// retrieve the 'id' struct tag
		sectionId := valConfig.Type().Field(i).Tag.Get("id")
		if sectionId == "" { // no 'id' tag means this is a simple field that we can skip
			continue
		}

		// get the property name and find its value within the settings struct
		propName := valConfig.Type().Field(i).Name
		propVal := valConfig.FieldByName(propName)

		// the goal is to convert this struct which we know implements ConfigSection
		// from a reflection data structure back to the interface
		// the below creates a copy and takes the address of it as a workaround because
		// you can't take the address of it via reflection for some reason
		// (and all interface methods on the struct have pointer receivers)

		// create a reflective copy of the struct
		valPointer := reflect.Indirect(reflect.New(propVal.Type()))
		valPointer.Set(propVal)

		// convert the pointer to that struct to an empty interface
		propInterface := valPointer.Addr().Interface()

		// type assert to the ConfigSection interface
		section, ok := propInterface.(ConfigSection)
		if !ok {
			catcher.Add(fmt.Errorf("unable to convert config section %s", propName))
			continue
		}
		err := section.ValidateAndDefault()
		if err != nil {
			catcher.Add(err)
			continue
		}

		// set the value of the section struct in case there was any defaulting done
		sectionVal := reflect.ValueOf(section).Elem()
		propAddr := reflect.ValueOf(settings).Elem().FieldByName(propName)
		if !propAddr.CanSet() {
			catcher.Add(fmt.Errorf("unable to set field %s in %s", propName, sectionId))
			continue
		}
		propAddr.Set(sectionVal)
	}
	return errors.WithStack(catcher.Resolve())
}

func (s *Settings) GetSender(ctx context.Context, env Environment) (send.Sender, error) {
	var (
		sender   send.Sender
		fallback send.Sender
		err      error
		senders  []send.Sender
	)

	levelInfo := s.LoggerConfig.Info()

	fallback, err = send.NewErrorLogger("evergreen.err",
		send.LevelInfo{Default: level.Info, Threshold: level.Debug})
	if err != nil {
		return nil, errors.Wrap(err, "problem configuring err fallback logger")
	}

	// setup the base/default logger (generally direct to systemd
	// or standard output)
	switch s.LogPath {
	case LocalLoggingOverride:
		// log directly to systemd if possible, and log to
		// standard output otherwise.
		sender = getSystemLogger()
	case StandardOutputLoggingOverride, "":
		sender = send.MakeNative()
	default:
		sender, err = send.MakeFileLogger(s.LogPath)
		if err != nil {
			return nil, errors.Wrap(err, "could not configure file logger")
		}
	}

	if err = sender.SetLevel(levelInfo); err != nil {
		return nil, errors.Wrap(err, "problem setting level")
	}
	if err = sender.SetErrorHandler(send.ErrorHandlerFromSender(fallback)); err != nil {
		return nil, errors.Wrap(err, "problem setting error handler")
	}
	senders = append(senders, sender)

	// set up external log aggregation services:
	//
	if endpoint, ok := s.Credentials["sumologic"]; ok {
		sender, err = send.NewSumo("", endpoint)
		if err == nil {
			if err = sender.SetLevel(levelInfo); err != nil {
				return nil, errors.Wrap(err, "problem setting level")
			}
			if err = sender.SetErrorHandler(send.ErrorHandlerFromSender(fallback)); err != nil {
				return nil, errors.Wrap(err, "problem setting error handler")
			}
			senders = append(senders,
				send.NewBufferedSender(sender,
					time.Duration(s.LoggerConfig.Buffer.DurationSeconds)*time.Second,
					s.LoggerConfig.Buffer.Count))
		}
	}

	if s.Splunk.Populated() {
		retryConf := utility.NewDefaultHTTPRetryConf()
		retryConf.MaxDelay = time.Second
		retryConf.BaseDelay = 10 * time.Millisecond
		retryConf.MaxRetries = 10
		client := utility.GetHTTPRetryableClient(retryConf)

		sender, err = send.NewSplunkLoggerWithClient("", s.Splunk, grip.GetSender().Level(), client)
		if err == nil {
			if err = sender.SetLevel(levelInfo); err != nil {
				utility.PutHTTPClient(client)
				return nil, errors.Wrap(err, "problem setting level")
			}
			if err = sender.SetErrorHandler(send.ErrorHandlerFromSender(fallback)); err != nil {
				utility.PutHTTPClient(client)
				return nil, errors.Wrap(err, "problem setting error handler")
			}
			senders = append(senders,
				send.NewBufferedSender(sender,
					time.Duration(s.LoggerConfig.Buffer.DurationSeconds)*time.Second,
					s.LoggerConfig.Buffer.Count))

			env.RegisterCloser("splunk-http-client", false, func(_ context.Context) error {
				utility.PutHTTPClient(client)
				return nil
			})
		} else {
			utility.PutHTTPClient(client)
		}
	}

	// the slack logging service is only for logging very high level alerts.
	if s.Slack.Token != "" {
		sender, err = send.NewSlackLogger(s.Slack.Options, s.Slack.Token,
			send.LevelInfo{Default: level.Critical, Threshold: level.FromString(s.Slack.Level)})
		if err == nil {
			var slackFallback send.Sender

			switch len(senders) {
			case 0:
				slackFallback = fallback
			case 1:
				slackFallback = senders[0]
			default:
				slackFallback = send.NewConfiguredMultiSender(senders...)
			}

			if err = sender.SetErrorHandler(send.ErrorHandlerFromSender(slackFallback)); err != nil {
				return nil, errors.Wrap(err, "problem setting error handler")
			}

			senders = append(senders, logger.MakeQueueSender(ctx, env.LocalQueue(), sender))
		}
		grip.Warning(errors.Wrap(err, "problem setting up slack alert logger"))
	}

	return send.NewConfiguredMultiSender(senders...), nil
}

func (s *Settings) GetGithubOauthString() (string, error) {
	token, ok := s.Credentials["github"]
	if ok && token != "" {
		return token, nil
	}

	return "", errors.New("no github token in settings")
}

func (s *Settings) GetGithubOauthToken() (string, error) {
	if s == nil {
		return "", errors.New("not defined")
	}

	oauthString, err := s.GetGithubOauthString()
	if err != nil {
		return "", err
	}
	splitToken := strings.Split(oauthString, " ")
	if len(splitToken) != 2 || splitToken[0] != "token" {
		return "", errors.New("token format was invalid, expected 'token [token]'")
	}
	return splitToken[1], nil
}

func GetServiceFlags() (*ServiceFlags, error) {
	flags := &ServiceFlags{}
	if err := flags.Get(GetEnvironment()); err != nil {
		return nil, errors.Wrap(err, "error retrieving section from DB")
	}
	return flags, nil
}

// PluginConfig holds plugin-specific settings, which are handled.
// manually by their respective plugins
type PluginConfig map[string]map[string]interface{}

// SSHKeyPair represents a public and private SSH key pair.
type SSHKeyPair struct {
	Name    string `bson:"name" json:"name" yaml:"name"`
	Public  string `bson:"public" json:"public" yaml:"public"`
	Private string `bson:"private" json:"private" yaml:"private"`
	// EC2Regions contains all EC2 regions that have stored this SSH key.
	EC2Regions []string `bson:"ec2_regions" json:"ec2_regions" yaml:"ec2_regions"`
}

// AddEC2Region adds the given EC2 region to the set of regions containing the
// SSH key.
func (p *SSHKeyPair) AddEC2Region(region string) error {
	env := GetEnvironment()
	ctx, cancel := env.Context()
	defer cancel()
	coll := env.DB().Collection(ConfigCollection)

	query := bson.M{
		idKey: ConfigDocID,
		sshKeyPairsKey: bson.M{
			"$elemMatch": bson.M{
				sshKeyPairNameKey: p.Name,
			},
		},
	}
	var update bson.M
	if len(p.EC2Regions) == 0 {
		// In case this is the first element, we have to push to create the
		// array first.
		update = bson.M{
			"$push": bson.M{bsonutil.GetDottedKeyName(sshKeyPairsKey, "$", sshKeyPairEC2RegionsKey): region},
		}
	} else {
		update = bson.M{
			"$addToSet": bson.M{bsonutil.GetDottedKeyName(sshKeyPairsKey, "$", sshKeyPairEC2RegionsKey): region},
		}
	}
	if _, err := coll.UpdateOne(ctx, query, update); err != nil {
		return errors.WithStack(err)
	}

	if !utility.StringSliceContains(p.EC2Regions, region) {
		p.EC2Regions = append(p.EC2Regions, region)
	}

	return nil
}

func (p *SSHKeyPair) PrivatePath(settings *Settings) string {
	return filepath.Join(settings.SSHKeyDirectory, p.Name)
}

type WriteConcern struct {
	W        int    `yaml:"w"`
	WMode    string `yaml:"wmode"`
	WTimeout int    `yaml:"wtimeout"`
	J        bool   `yaml:"j"`
}

func (wc WriteConcern) Resolve() *writeconcern.WriteConcern {
	opts := []writeconcern.Option{}

	if wc.J {
		opts = append(opts, writeconcern.J(true))
	}
	if wc.WMode == "majority" {
		opts = append(opts, writeconcern.WMajority())
	} else if wc.W > 0 {
		opts = append(opts, writeconcern.W(wc.W))
	}

	if wc.WTimeout > 0 {
		opts = append(opts, writeconcern.WTimeout(time.Duration(wc.WTimeout)*time.Millisecond))
	}

	return writeconcern.New().WithOptions(opts...)
}

type ReadConcern struct {
	Level string `yaml:"level"`
}

func (rc ReadConcern) Resolve() *readconcern.ReadConcern {

	if rc.Level == "majority" {
		return readconcern.Majority()
	} else if rc.Level == "local" {
		return readconcern.Local()
	} else if rc.Level == "" {
		return readconcern.Majority()
	} else {
		grip.Error(message.Fields{
			"error":   "ReadConcern Level is not majority or local, setting to majority",
			"rcLevel": rc.Level})
		return readconcern.Majority()
	}
}

type DBSettings struct {
	Url                  string       `yaml:"url"`
	DB                   string       `yaml:"db"`
	WriteConcernSettings WriteConcern `yaml:"write_concern"`
	ReadConcernSettings  ReadConcern  `yaml:"read_concern"`
}

// supported banner themes in Evergreen
type BannerTheme string

const (
	Announcement BannerTheme = "announcement"
	Information              = "information"
	Warning                  = "warning"
	Important                = "important"
)

func IsValidBannerTheme(input string) (bool, BannerTheme) {
	switch input {
	case "":
		return true, ""
	case "announcement":
		return true, Announcement
	case "information":
		return true, Information
	case "warning":
		return true, Warning
	case "important":
		return true, Important
	default:
		return false, ""
	}
}<|MERGE_RESOLUTION|>--- conflicted
+++ resolved
@@ -34,11 +34,7 @@
 	ClientVersion = "2020-12-03"
 
 	// Agent version to control agent rollover.
-<<<<<<< HEAD
-	AgentVersion = "2020-12-31"
-=======
-	AgentVersion = "2020-12-18"
->>>>>>> 41820a82
+	AgentVersion = "2021-01-14"
 )
 
 // ConfigSection defines a sub-document in the evergreen config
