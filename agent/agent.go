package agent

import (
	"context"
	"fmt"
	"os"
	"path/filepath"
	"strings"
	"sync"
	"time"

	"github.com/aws/aws-sdk-go/aws/endpoints"
	"github.com/evergreen-ci/evergreen"
	"github.com/evergreen-ci/evergreen/agent/command"
	"github.com/evergreen-ci/evergreen/agent/internal"
	"github.com/evergreen-ci/evergreen/agent/internal/client"
	agentutil "github.com/evergreen-ci/evergreen/agent/util"
	"github.com/evergreen-ci/evergreen/apimodels"
	"github.com/evergreen-ci/evergreen/model"
	"github.com/evergreen-ci/evergreen/model/task"
	"github.com/evergreen-ci/evergreen/thirdparty/docker"
	"github.com/evergreen-ci/evergreen/util"
	"github.com/evergreen-ci/pail"
	"github.com/evergreen-ci/utility"
	"github.com/mongodb/grip"
	"github.com/mongodb/grip/message"
	"github.com/mongodb/grip/recovery"
	"github.com/mongodb/grip/send"
	"github.com/mongodb/jasper"
	"github.com/pkg/errors"
	"go.opentelemetry.io/otel"
	"go.opentelemetry.io/otel/attribute"
	"go.opentelemetry.io/otel/codes"
<<<<<<< HEAD
	"go.opentelemetry.io/otel/exporters/otlp/otlptrace"
	sdk "go.opentelemetry.io/otel/sdk/metric"
=======
>>>>>>> 0c5258a6
	"go.opentelemetry.io/otel/trace"
	"google.golang.org/grpc"
)

// Agent manages the data necessary to run tasks in a runtime environment.
type Agent struct {
	comm          client.Communicator
	jasper        jasper.Manager
	opts          Options
	defaultLogger send.Sender
	// ec2InstanceID is the instance ID from the instance metadata. This only
	// applies to EC2 hosts.
<<<<<<< HEAD
	ec2InstanceID   string
	endTaskResp     *TriggerEndTaskResp
	tracer          trace.Tracer
	traceClient     otlptrace.Client
	metricsExporter sdk.Exporter
	closers         []closerOp
=======
	ec2InstanceID string
	endTaskResp   *TriggerEndTaskResp
	tracer        trace.Tracer
	otelGrpcConn  *grpc.ClientConn
	closers       []closerOp
>>>>>>> 0c5258a6
}

// Options contains startup options for an Agent.
type Options struct {
	// Mode determines which mode the agent will run in.
	Mode Mode
	// HostID and HostSecret only apply in host mode.
	HostID     string
	HostSecret string
	// PodID and PodSecret only apply in pod mode.
	PodID                  string
	PodSecret              string
	StatusPort             int
	LogPrefix              string
	LogkeeperURL           string
	WorkingDirectory       string
	HeartbeatInterval      time.Duration
	AgentSleepInterval     time.Duration
	MaxAgentSleepInterval  time.Duration
	Cleanup                bool
	S3Opts                 pail.S3Options
	SetupData              apimodels.AgentSetupData
	CloudProvider          string
	TraceCollectorEndpoint string
}

// Mode represents a mode that the agent will run in.
type Mode string

const (
	// HostMode indicates that the agent will run in a host.
	HostMode Mode = "host"
	// PodMode indicates that the agent will run in a pod's container.
	PodMode      Mode = "pod"
	MessageLimit      = 500

	taskTimeoutBlock = "task-timeout"
	preBlock         = "pre"
	postBlock        = "post"
	endTaskBlock     = "end-task"
	earlyTermBlock   = "early-termination"
)

type taskContext struct {
	currentCommand command.Command
	expansions     util.Expansions
	privateVars    map[string]bool
	logger         client.LoggerProducer
	jasper         jasper.Manager
	logs           *apimodels.TaskLogs
	statsCollector *StatsCollector
	task           client.TaskData
	taskGroup      string
	ranSetupGroup  bool
	taskConfig     *internal.TaskConfig
	taskDirectory  string
	logDirectories map[string]interface{}
	timeout        timeoutInfo
	project        *model.Project
	taskModel      *task.Task
	oomTracker     jasper.OOMTracker
	sync.RWMutex
}

type timeoutInfo struct {
	// idleTimeoutDuration maintains the current idle timeout in the task context;
	// the exec timeout is maintained in the project data structure
	idleTimeoutDuration time.Duration
	timeoutType         timeoutType
	hadTimeout          bool
	// exceededDuration is the length of the timeout that was extended, if the task timed out
	exceededDuration time.Duration
}

type timeoutType string

const (
	execTimeout timeoutType = "exec"
	idleTimeout timeoutType = "idle"
)

// New creates a new Agent with some Options and a client.Communicator. Call the
// Agent's Start method to begin listening for tasks to run. Users should call
// Close when the agent is finished.
func New(ctx context.Context, opts Options, serverURL string) (*Agent, error) {
	var comm client.Communicator
	switch opts.Mode {
	case HostMode:
		comm = client.NewHostCommunicator(serverURL, opts.HostID, opts.HostSecret)
	case PodMode:
		comm = client.NewPodCommunicator(serverURL, opts.PodID, opts.PodSecret)
	default:
		return nil, errors.Errorf("unrecognized agent mode '%s'", opts.Mode)
	}
	return newWithCommunicator(ctx, opts, comm)
}

func newWithCommunicator(ctx context.Context, opts Options, comm client.Communicator) (*Agent, error) {
	jpm, err := jasper.NewSynchronizedManager(false)
	if err != nil {
		comm.Close()
		return nil, errors.WithStack(err)
	}

	setupData, err := comm.GetAgentSetupData(ctx)
	grip.Alert(errors.Wrap(err, "getting agent setup data"))
	if setupData != nil {
		opts.SetupData = *setupData
		opts.LogkeeperURL = setupData.LogkeeperURL
		opts.S3Opts = pail.S3Options{
			Credentials: pail.CreateAWSCredentials(setupData.S3Key, setupData.S3Secret, ""),
			Region:      endpoints.UsEast1RegionID,
			Name:        setupData.S3Bucket,
			Permissions: pail.S3PermissionsPublicRead,
			ContentType: "text/plain",
		}
		opts.TraceCollectorEndpoint = setupData.TraceCollectorEndpoint
	}

	a := &Agent{
		opts:   opts,
		comm:   comm,
		jasper: jpm,
	}

	a.closers = append(a.closers, closerOp{
		name: "communicator close",
		closerFn: func(ctx context.Context) error {
			if a.comm != nil {
				a.comm.Close()
			}
			return nil
		}})

	if err := a.initOtel(ctx); err != nil {
		grip.Error(errors.Wrap(err, "initializing otel"))
		a.tracer = otel.GetTracerProvider().Tracer("noop_tracer")
	}

	return a, nil
}

type closerOp struct {
	name     string
	closerFn func(context.Context) error
}

func (a *Agent) Close(ctx context.Context) {
	catcher := grip.NewBasicCatcher()
	for idx, closer := range a.closers {
		if closer.closerFn == nil {
			continue
		}

		grip.Info(message.Fields{
			"message": "calling closer",
			"index":   idx,
			"closer":  closer.name,
		})

		catcher.Add(closer.closerFn(ctx))
	}

	grip.Error(message.WrapError(catcher.Resolve(), message.Fields{
		"message": "calling agent closers",
		"host_id": a.opts.HostID,
	}))
}

// Start starts the agent loop. The agent polls the API server for new tasks
// at interval agentSleepInterval and runs them.
func (a *Agent) Start(ctx context.Context) error {
	defer recovery.LogStackTraceAndExit("main agent thread")

	err := a.startStatusServer(ctx, a.opts.StatusPort)
	if err != nil {
		return errors.Wrap(err, "starting status server")
	}
	if a.opts.Cleanup {
		a.tryCleanupDirectory(a.opts.WorkingDirectory)
	}

	return errors.Wrap(a.loop(ctx), "executing main agent loop")
}

// populateEC2InstanceID sets the agent's instance ID based on the EC2 instance
// metadata service if it's an EC2 instance. If it's not an EC2 instance or the
// EC2 instance ID has already been populated, this is a no-op.
func (a *Agent) populateEC2InstanceID(ctx context.Context) {
	if a.ec2InstanceID != "" || !utility.StringSliceContains(evergreen.ProviderEc2Type, a.opts.CloudProvider) {
		return
	}

	instanceID, err := agentutil.GetEC2InstanceID(ctx)
	if err != nil {
		grip.Error(message.WrapError(err, message.Fields{
			"message":        "could not get EC2 instance ID",
			"host_id":        a.opts.HostID,
			"cloud_provider": a.opts.CloudProvider,
		}))
		return
	}

	a.ec2InstanceID = instanceID
}

func (a *Agent) loop(ctx context.Context) error {
	minAgentSleepInterval := defaultAgentSleepInterval
	maxAgentSleepInterval := defaultMaxAgentSleepInterval
	if a.opts.AgentSleepInterval != 0 {
		minAgentSleepInterval = a.opts.AgentSleepInterval
	}
	if a.opts.MaxAgentSleepInterval != 0 {
		maxAgentSleepInterval = a.opts.MaxAgentSleepInterval
	}
	agentSleepInterval := minAgentSleepInterval

	var jitteredSleep time.Duration
	tskCtx, cancel := context.WithCancel(ctx)
	defer cancel()

	timer := time.NewTimer(0)
	defer timer.Stop()

	tc := &taskContext{}
	needPostGroup := false
	defer func() {
		if tc.logger != nil {
			grip.Error(errors.Wrap(tc.logger.Close(), "closing logger"))
		}
	}()

LOOP:
	for {
		select {
		case <-ctx.Done():
			grip.Info("Agent loop canceled.")
			return nil
		case <-timer.C:
			a.endTaskResp = nil // reset this in case a previous task used this to trigger a response
			// Check the cedar GRPC connection so we can fail early
			// and avoid task system failures.
			err := utility.Retry(ctx, func() (bool, error) {
				_, err := a.comm.GetCedarGRPCConn(ctx)
				return true, err
			}, utility.RetryOptions{MaxAttempts: 5, MaxDelay: minAgentSleepInterval})
			if err != nil {
				if ctx.Err() != nil {
					// We don't want to return an error if
					// the agent loop is canceled.
					return nil
				}
				return errors.Wrap(err, "connecting to Cedar")
			}

			a.populateEC2InstanceID(ctx)
			nextTask, err := a.comm.GetNextTask(ctx, &apimodels.GetNextTaskDetails{
				TaskGroup:     tc.taskGroup,
				AgentRevision: evergreen.AgentVersion,
				EC2InstanceID: a.ec2InstanceID,
			})
			if err != nil {
				// task secret doesn't match, get another task
				if errors.Cause(err) == client.HTTPConflictError {
					timer.Reset(0)
					agentSleepInterval = minAgentSleepInterval
					continue LOOP
				}
				return errors.Wrap(err, "getting next task")
			}
			if nextTask.ShouldExit {
				grip.Notice("Next task response indicates agent should exit.")
				return nil
			}
			// if the host's current task group is finished we teardown
			if nextTask.ShouldTeardownGroup {
				a.runPostGroupCommands(ctx, tc)
				needPostGroup = false
				// Running the post group commands implies exiting the group, so
				// destroy prior task information.
				tc = &taskContext{}
				timer.Reset(0)
				agentSleepInterval = minAgentSleepInterval
				continue LOOP
			}
			if nextTask.TaskId != "" {
				if nextTask.TaskSecret == "" {
					grip.Critical(message.WrapError(err, message.Fields{
						"message": "task response missing secret",
						"task":    tc.task.ID,
					}))
					timer.Reset(0)
					agentSleepInterval = minAgentSleepInterval
					continue LOOP
				}
				prevLogger := tc.logger
				tc = a.prepareNextTask(ctx, nextTask, tc)
				if prevLogger != nil {
					grip.Error(errors.Wrap(prevLogger.Close(), "closing the previous logger producer"))
				}

				grip.Error(message.WrapError(a.fetchProjectConfig(ctx, tc), message.Fields{
					"message": "error fetching project config; will attempt at a later point",
					"task":    tc.task.ID,
				}))

				a.jasper.Clear(ctx)
				tc.jasper = a.jasper
				shouldExit, err := a.runTask(tskCtx, tc)
				if err != nil {
					grip.Critical(message.WrapError(err, message.Fields{
						"message": "error running task",
						"task":    tc.task.ID,
					}))
					timer.Reset(0)
					agentSleepInterval = minAgentSleepInterval
					continue LOOP
				}
				if shouldExit {
					return nil
				}
				needPostGroup = true
				timer.Reset(0)
				agentSleepInterval = minAgentSleepInterval
				continue LOOP
			} else if needPostGroup {
				a.runPostGroupCommands(ctx, tc)
				needPostGroup = false
				// Running the post group commands implies exiting the group, so
				// destroy prior task information.
				tc = &taskContext{}
			}

			jitteredSleep = utility.JitterInterval(agentSleepInterval)
			grip.Debugf("Agent sleeping %s.", jitteredSleep)
			timer.Reset(jitteredSleep)
			agentSleepInterval = agentSleepInterval * 2
			if agentSleepInterval > maxAgentSleepInterval {
				agentSleepInterval = maxAgentSleepInterval
			}
		}
	}
}

func (a *Agent) prepareNextTask(ctx context.Context, nextTask *apimodels.NextTaskResponse, tc *taskContext) *taskContext {
	shouldSetupGroup := false
	taskDirectory := tc.taskDirectory
	if shouldRunSetupGroup(nextTask, tc) {
		shouldSetupGroup = true
		taskDirectory = ""
		a.runPostGroupCommands(ctx, tc)
	}
	return &taskContext{
		task: client.TaskData{
			ID:     nextTask.TaskId,
			Secret: nextTask.TaskSecret,
		},
		taskGroup:     nextTask.TaskGroup,
		ranSetupGroup: !shouldSetupGroup,
		taskDirectory: taskDirectory,
		oomTracker:    jasper.NewOOMTracker(),
	}
}

func shouldRunSetupGroup(nextTask *apimodels.NextTaskResponse, tc *taskContext) bool {
	setupGroup := false
	var msg string
	if !tc.ranSetupGroup { // we didn't run setup group yet
		msg = "running setup group because we haven't yet"
		setupGroup = true
	} else if tc.taskConfig == nil ||
		nextTask.TaskGroup == "" ||
		nextTask.Build != tc.taskConfig.Task.BuildId { // next task has a standalone task or a new build
		msg = "running setup group because we have a new independent task"
		setupGroup = true
	} else if nextTask.TaskGroup != tc.taskGroup { // next task has a different task group
		if tc.logger != nil && nextTask.TaskGroup == tc.taskConfig.Task.TaskGroup {
			tc.logger.Task().Warning(message.Fields{
				"message":                 "programmer error: task group in task context doesn't match task",
				"task_config_task_group":  tc.taskConfig.Task.TaskGroup,
				"task_context_task_group": tc.taskGroup,
				"next_task_task_group":    nextTask.TaskGroup,
			})
		}
		msg = "running setup group because new task group"
		setupGroup = true
	}

	if tc.logger != nil {
		tc.logger.Task().DebugWhen(setupGroup, msg)
	}
	return setupGroup
}

func (a *Agent) fetchProjectConfig(ctx context.Context, tc *taskContext) error {
	project, err := a.comm.GetProject(ctx, tc.task)
	if err != nil {
		return errors.Wrap(err, "getting project")
	}

	taskModel, err := a.comm.GetTask(ctx, tc.task)
	if err != nil {
		return errors.Wrap(err, "getting task")
	}

	expAndVars, err := a.comm.GetExpansionsAndVars(ctx, tc.task)
	if err != nil {
		return errors.Wrap(err, "getting expansions and variables")
	}

	// GetExpansionsAndVars does not include build variant expansions or project
	// parameters, so load them from the project.
	for _, bv := range project.BuildVariants {
		if bv.Name == taskModel.BuildVariant {
			expAndVars.Expansions.Update(bv.Expansions)
			break
		}
	}
	expAndVars.Expansions.Update(expAndVars.Vars)
	for _, param := range project.Parameters {
		// If the key doesn't exist, the value will default to "" anyway; this
		// prevents an un-specified project parameter from overwriting
		// lower-priority expansions.
		if param.Value != "" {
			expAndVars.Expansions.Put(param.Key, param.Value)
		}
	}
	// Overwrite any empty values here since these parameters were explicitly
	// user-specified.
	expAndVars.Expansions.Update(expAndVars.Parameters)

	tc.taskModel = taskModel
	tc.project = project
	tc.expansions = expAndVars.Expansions
	tc.privateVars = expAndVars.PrivateVars
	return nil
}

func (a *Agent) startLogging(ctx context.Context, tc *taskContext) error {
	var err error

	if tc.logger != nil {
		grip.Error(errors.Wrap(tc.logger.Close(), "closing the logger producer"))
	}
	taskLogDir := filepath.Join(a.opts.WorkingDirectory, taskLogDirectory)
	grip.Error(errors.Wrapf(os.RemoveAll(taskLogDir), "removing task log directory '%s'", taskLogDir))
	if tc.project != nil && tc.project.Loggers != nil {
		tc.logger, err = a.makeLoggerProducer(ctx, tc, tc.project.Loggers, "")
	} else {
		tc.logger, err = a.makeLoggerProducer(ctx, tc, &model.LoggerConfig{}, "")
	}
	if err != nil {
		return errors.Wrap(err, "making the logger producer")
	}

	sender, err := a.GetSender(ctx, a.opts.LogPrefix)
	grip.Error(errors.Wrap(err, "getting sender"))
	grip.Error(errors.Wrap(grip.SetSender(sender), "setting sender"))

	return nil
}

// runTask returns true if the agent should exit, and separate an error if relevant
func (a *Agent) runTask(ctx context.Context, tc *taskContext) (bool, error) {
	// we want to have separate context trees for tasks and loggers, so
	// when a task is canceled by a context, it can log its clean up.
	tskCtx, tskCancel := context.WithCancel(ctx)
	defer tskCancel()

	var err error
	defer func() {
		err = recovery.HandlePanicWithError(recover(), err, "running task")
	}()

	// If the heartbeat aborts the task immediately, we should report that
	// the task failed during initial task setup.
	factory, ok := command.GetCommandFactory("setup.initial")
	if !ok {
		return false, errors.New("setup.initial command is not registered")
	}
	tc.setCurrentCommand(factory())

	var taskConfig *internal.TaskConfig
	taskConfig, err = a.makeTaskConfig(ctx, tc)
	if err != nil {
		err = errors.Wrap(err, "making task config")
		grip.Error(err)
		grip.Infof("Task complete: '%s'.", tc.task.ID)
		tc.logger = client.NewSingleChannelLogHarness("agent.error", a.defaultLogger)
		return a.handleTaskResponse(tskCtx, tc, evergreen.TaskFailed, err.Error())
	}
	tc.setTaskConfig(taskConfig)

	if err = a.startLogging(ctx, tc); err != nil {
		err = errors.Wrap(err, "setting up logger producer")
		grip.Error(err)
		grip.Infof("Task complete: '%s'.", tc.task.ID)
		tc.logger = client.NewSingleChannelLogHarness("agent.error", a.defaultLogger)
		return a.handleTaskResponse(tskCtx, tc, evergreen.TaskFailed, err.Error())
	}

	grip.Info(message.Fields{
		"message":     "running task",
		"task_id":     tc.task.ID,
		"task_secret": tc.task.Secret,
	})

	defer a.killProcs(ctx, tc, false)
	defer tskCancel()

	tskCtx = contextWithTaskAttributes(tskCtx, taskConfig.TaskAttributes())

	tskCtx, span := a.tracer.Start(tskCtx, fmt.Sprintf("task: '%s'", taskConfig.Task.DisplayName))
	defer span.End()

	shutdown, err := a.startMetrics(tskCtx, taskConfig)
	grip.Error(errors.Wrap(err, "starting metrics collection"))
	if shutdown != nil {
		defer shutdown(ctx)
	}

	innerCtx, innerCancel := context.WithCancel(tskCtx)

	// Pass in idle timeout context to heartbeat to enforce the idle timeout.
	// Pass in the task context canceller to heartbeat because it's responsible for aborting the task.
	heartbeat := make(chan string, 1)
	go a.startHeartbeat(innerCtx, tskCancel, tc, heartbeat)
	go a.startIdleTimeoutWatch(tskCtx, tc, innerCancel)
	if utility.StringSliceContains(evergreen.ProviderSpotEc2Type, a.opts.CloudProvider) {
		exitAgent := func() {
			grip.Info("Spot instance is terminating, so agent is exiting.")
			os.Exit(1)
		}
		go a.startEarlyTerminationWatcher(tskCtx, tc, agentutil.SpotHostWillTerminateSoon, exitAgent, nil)
	}

	complete := make(chan string)
	go a.startTask(innerCtx, tc, complete)

	return a.handleTaskResponse(tskCtx, tc, a.wait(tskCtx, innerCtx, tc, heartbeat, complete), "")
}

func (a *Agent) handleTaskResponse(ctx context.Context, tc *taskContext, status string, message string) (bool, error) {
	resp, err := a.finishTask(ctx, tc, status, message)
	if err != nil {
		return false, errors.Wrap(err, "marking task complete")
	}
	if resp == nil {
		grip.Error("Response was nil, indicating a 409 or an empty response from the API server.")
		return false, nil
	}
	if resp.ShouldExit {
		return true, nil
	}
	return false, errors.WithStack(err)
}

func (a *Agent) wait(ctx, taskCtx context.Context, tc *taskContext, heartbeat chan string, complete chan string) string {
	status := evergreen.TaskFailed
	select {
	case <-taskCtx.Done():
		grip.Infof("Task canceled: '%s'.", tc.task.ID)
	case status = <-complete:
		grip.Infof("Task complete: '%s'.", tc.task.ID)
	case status = <-heartbeat:
		grip.Infof("Received signal from heartbeat channel for task: '%s'.", tc.task.ID)
	}

	if tc.hadTimedOut() && ctx.Err() == nil {
		status = evergreen.TaskFailed
		a.runTaskTimeoutCommands(ctx, tc)
	}

	if tc.oomTrackerEnabled(a.opts.CloudProvider) && status == evergreen.TaskFailed {
		startTime := time.Now()
		oomCtx, oomCancel := context.WithTimeout(ctx, 10*time.Second)
		defer oomCancel()
		tc.logger.Execution().Error(errors.Wrap(tc.oomTracker.Check(oomCtx), "checking for OOM killed processes"))
		if lines, _ := tc.oomTracker.Report(); len(lines) > 0 {
			tc.logger.Execution().Debugf("Found an OOM kill (in %.3f seconds).", time.Since(startTime).Seconds())
			tc.logger.Execution().Debug(strings.Join(lines, "\n"))
		} else {
			tc.logger.Execution().Debugf("Found no OOM kill (in %.3f seconds).", time.Since(startTime).Seconds())
		}
	}

	return status
}

func (a *Agent) runTaskTimeoutCommands(ctx context.Context, tc *taskContext) {
	tc.logger.Task().Info("Running task-timeout commands.")
	start := time.Now()
	var cancel context.CancelFunc
	ctx, cancel = a.withCallbackTimeout(ctx, tc)
	defer cancel()

	taskGroup, err := tc.taskConfig.GetTaskGroup(tc.taskGroup)
	if err != nil {
		tc.logger.Execution().Error(errors.Wrap(err, "fetching task group for task timeout commands"))
		return
	}
	if taskGroup.Timeout != nil {
		err := a.runCommands(ctx, tc, taskGroup.Timeout.List(), runCommandsOptions{}, taskTimeoutBlock)
		tc.logger.Execution().Error(errors.Wrap(err, "running timeout commands"))
		tc.logger.Task().Infof("Finished running timeout commands in %s.", time.Since(start))
	}
}

// finishTask sends the returned EndTaskResponse and error
func (a *Agent) finishTask(ctx context.Context, tc *taskContext, status string, message string) (*apimodels.EndTaskResponse, error) {
	detail := a.endTaskResponse(tc, status, message)
	switch detail.Status {
	case evergreen.TaskSucceeded:
		tc.logger.Task().Info("Task completed - SUCCESS.")
		if err := a.runPostTaskCommands(ctx, tc); err != nil {
			tc.logger.Task().Info("Post task completed -- FAILURE. Overall task status changed to FAILED.")
			detail.Status = evergreen.TaskFailed
		}
		a.runEndTaskSync(ctx, tc, detail)
	case evergreen.TaskFailed:
		tc.logger.Task().Info("Task completed - FAILURE.")
		if err := a.runPostTaskCommands(ctx, tc); err != nil {
			tc.logger.Task().Error(errors.Wrap(err, "running post task commands"))
		}
		a.runEndTaskSync(ctx, tc, detail)
	case evergreen.TaskUndispatched:
		tc.logger.Task().Info("Task completed - ABORTED.")
	case evergreen.TaskConflict:
		tc.logger.Task().Error("Task completed - CANCELED.")
		// If we receive a 409, return control to the loop (ask for a new task)
		return nil, nil
	case evergreen.TaskSystemFailed:
		grip.Error("Task system failure.")
	default:
		tc.logger.Task().Errorf("Programmer error: invalid task status '%s'.", detail.Status)
	}

	a.killProcs(ctx, tc, false)

	if tc.logger != nil {
		err := a.uploadToS3(ctx, tc)
		tc.logger.Execution().Error(errors.Wrap(err, "uploading log files to S3"))
		tc.logger.Execution().Infof("Sending final task status: '%s'.", detail.Status)
		flushCtx, cancel := context.WithTimeout(ctx, time.Minute)
		defer cancel()
		grip.Error(errors.Wrap(tc.logger.Flush(flushCtx), "flushing logs"))
	}
	grip.Infof("Sending final task status: '%s'.", detail.Status)
	resp, err := a.comm.EndTask(ctx, detail, tc.task)
	if err != nil {
		return nil, errors.Wrap(err, "marking task complete")
	}
	grip.Infof("Successfully sent final task status: '%s'.", detail.Status)

	span := trace.SpanFromContext(ctx)
	span.SetAttributes(attribute.String(evergreen.TaskStatusOtelAttribute, detail.Status))
	if detail.Status != evergreen.TaskSucceeded {
		span.SetStatus(codes.Error, fmt.Sprintf("failing status '%s'", detail.Status))
	}

	return resp, nil
}

func (a *Agent) endTaskResponse(tc *taskContext, status string, message string) *apimodels.TaskEndDetail {
	var description string
	var failureType string
	if a.endTaskResp != nil { // if the user indicated a task response, use this instead
		tc.logger.Task().Infof("Task status set with HTTP endpoint.")
		if !evergreen.IsValidTaskEndStatus(a.endTaskResp.Status) {
			tc.logger.Task().Errorf("'%s' is not a valid task status.", a.endTaskResp.Status)
			status = evergreen.TaskFailed
			failureType = evergreen.CommandTypeSystem
		} else {
			status = a.endTaskResp.Status
			if len(a.endTaskResp.Description) > MessageLimit {
				tc.logger.Task().Warningf("Description from endpoint is too long to set (%d character limit), defaulting to command display name.", MessageLimit)
			} else {
				description = a.endTaskResp.Description
			}

			if a.endTaskResp.Type != "" && !utility.StringSliceContains(evergreen.ValidCommandTypes, a.endTaskResp.Type) {
				tc.logger.Task().Warningf("'%s' is not a valid failure type, defaulting to command failure type.", a.endTaskResp.Type)
			} else {
				failureType = a.endTaskResp.Type
			}
		}
	}

	if tc.getCurrentCommand() != nil {
		if description == "" {
			description = tc.getCurrentCommand().DisplayName()
		}
		if failureType == "" {
			failureType = tc.getCurrentCommand().Type()
		}
	}
	detail := &apimodels.TaskEndDetail{
		Description:     description,
		Type:            failureType,
		TimedOut:        tc.hadTimedOut(),
		TimeoutType:     string(tc.getTimeoutType()),
		TimeoutDuration: tc.getTimeoutDuration(),
		OOMTracker:      tc.getOomTrackerInfo(),
		Status:          status,
		Message:         message,
		Logs:            tc.logs,
	}
	if tc.taskConfig != nil {
		detail.Modules.Prefixes = tc.taskConfig.ModulePaths
	}
	return detail
}

func (a *Agent) runPostTaskCommands(ctx context.Context, tc *taskContext) error {
	ctx, span := a.tracer.Start(ctx, "post-task-commands")
	defer span.End()

	start := time.Now()
	a.killProcs(ctx, tc, false)
	defer a.killProcs(ctx, tc, false)
	tc.logger.Task().Info("Running post-task commands.")
	opts := runCommandsOptions{}
	postCtx, cancel := a.withCallbackTimeout(ctx, tc)
	defer cancel()
	taskConfig := tc.getTaskConfig()
	taskGroup, err := taskConfig.GetTaskGroup(tc.taskGroup)
	if err != nil {
		tc.logger.Execution().Error(errors.Wrap(err, "fetching task group for post-task commands"))
		return nil
	}
	if taskGroup.TeardownTask != nil {
		opts.failPreAndPost = taskGroup.TeardownTaskCanFailTask
		err = a.runCommands(postCtx, tc, taskGroup.TeardownTask.List(), opts, postBlock)
		if err != nil {
			tc.logger.Task().Error(errors.Wrap(err, "running post-task commands"))
			if taskGroup.TeardownTaskCanFailTask {
				return err
			}
		}
		tc.logger.Task().Infof("Finished running post-task commands in %s.", time.Since(start))
	}
	return nil
}

func (a *Agent) runPostGroupCommands(ctx context.Context, tc *taskContext) {
	defer a.removeTaskDirectory(tc)
	if tc.taskConfig == nil {
		return
	}
	// Only killProcs if tc.taskConfig is not nil. This avoids passing an
	// empty working directory to killProcs, and is okay because this
	// killProcs is only for the processes run in runPostGroupCommands.
	defer a.killProcs(ctx, tc, true)
	defer func() {
		if tc.logger != nil {
			grip.Error(tc.logger.Close())
		}
	}()
	taskGroup, err := tc.taskConfig.GetTaskGroup(tc.taskGroup)
	if err != nil {
		if tc.logger != nil {
			tc.logger.Execution().Error(errors.Wrap(err, "fetching task group for post-group commands"))
		}
		return
	}
	if taskGroup.TeardownGroup != nil {
		grip.Info("Running post-group commands.")
		a.killProcs(ctx, tc, true)
		var cancel context.CancelFunc
		ctx, cancel = a.withCallbackTimeout(ctx, tc)
		defer cancel()
		err := a.runCommands(ctx, tc, taskGroup.TeardownGroup.List(), runCommandsOptions{}, postBlock)
		grip.Error(errors.Wrap(err, "running post-group commands"))
		grip.Info("Finished running post-group commands.")
	}
}

// runEndTaskSync runs task sync if it was requested for the end of this task.
func (a *Agent) runEndTaskSync(ctx context.Context, tc *taskContext, detail *apimodels.TaskEndDetail) {
	if tc.taskModel == nil {
		tc.logger.Task().Error("Task model not found for running task sync.")
		return
	}
	start := time.Now()
	taskSyncCmds := endTaskSyncCommands(tc, detail)
	if taskSyncCmds == nil {
		return
	}

	var syncCtx context.Context
	var cancel context.CancelFunc
	if timeout := tc.taskModel.SyncAtEndOpts.Timeout; timeout != 0 {
		syncCtx, cancel = context.WithTimeout(ctx, timeout)
	} else {
		// Default to a generously long timeout if none is specified, since
		// the sync could be a long operation.
		syncCtx, cancel = context.WithTimeout(ctx, evergreen.DefaultTaskSyncAtEndTimeout)
	}
	defer cancel()

	if err := a.runCommands(syncCtx, tc, taskSyncCmds.List(), runCommandsOptions{}, endTaskBlock); err != nil {
		tc.logger.Task().Error(message.WrapError(err, message.Fields{
			"message":    "error running task sync",
			"total_time": time.Since(start).String(),
		}))
		return
	}
	tc.logger.Task().Infof("Finished running task sync in %s.", time.Since(start))
}

func (a *Agent) killProcs(ctx context.Context, tc *taskContext, ignoreTaskGroupCheck bool) {
	logger := grip.NewJournaler("killProcs")
	if tc.logger != nil && !tc.logger.Closed() {
		logger = tc.logger.Execution()
	}

	if a.shouldKill(tc, ignoreTaskGroupCheck) {
		if tc.task.ID != "" && tc.taskConfig != nil {
			logger.Infof("Cleaning up processes for task: '%s'.", tc.task.ID)
			if err := agentutil.KillSpawnedProcs(ctx, tc.task.ID, tc.taskConfig.WorkDir, logger); err != nil {
				// If the host is in a state where ps is timing out we need human intervention.
				if psErr := errors.Cause(err); psErr == agentutil.ErrPSTimeout {
					disableErr := a.comm.DisableHost(ctx, a.opts.HostID, apimodels.DisableInfo{Reason: psErr.Error()})
					logger.CriticalWhen(disableErr != nil, errors.Wrap(err, "disabling host due to ps timeout"))
				}
				logger.Critical(errors.Wrap(err, "cleaning up spawned processes"))
			}
			logger.Infof("Cleaned up processes for task: '%s'.", tc.task.ID)
		}

		logger.Info("Cleaning up Docker artifacts.")
		var cancel context.CancelFunc
		ctx, cancel = context.WithTimeout(ctx, dockerTimeout)
		defer cancel()
		if err := docker.Cleanup(ctx, logger); err != nil {
			logger.Critical(errors.Wrap(err, "cleaning up Docker artifacts"))
		}
		logger.Info("Cleaned up Docker artifacts.")
	}
}

func (a *Agent) shouldKill(tc *taskContext, ignoreTaskGroupCheck bool) bool {
	// never kill if cleanup is false
	if !a.opts.Cleanup {
		return false
	}
	// kill if the task is not in a task group
	if tc.taskGroup == "" {
		return true
	}
	// kill if ignoreTaskGroupCheck is true
	if ignoreTaskGroupCheck {
		return true
	}
	taskGroup, err := tc.taskConfig.GetTaskGroup(tc.taskGroup)
	if err != nil {
		return false
	}
	// do not kill if share_processes is set
	if taskGroup.ShareProcs {
		return false
	}
	// return true otherwise
	return true
}<|MERGE_RESOLUTION|>--- conflicted
+++ resolved
@@ -31,11 +31,6 @@
 	"go.opentelemetry.io/otel"
 	"go.opentelemetry.io/otel/attribute"
 	"go.opentelemetry.io/otel/codes"
-<<<<<<< HEAD
-	"go.opentelemetry.io/otel/exporters/otlp/otlptrace"
-	sdk "go.opentelemetry.io/otel/sdk/metric"
-=======
->>>>>>> 0c5258a6
 	"go.opentelemetry.io/otel/trace"
 	"google.golang.org/grpc"
 )
@@ -48,20 +43,11 @@
 	defaultLogger send.Sender
 	// ec2InstanceID is the instance ID from the instance metadata. This only
 	// applies to EC2 hosts.
-<<<<<<< HEAD
-	ec2InstanceID   string
-	endTaskResp     *TriggerEndTaskResp
-	tracer          trace.Tracer
-	traceClient     otlptrace.Client
-	metricsExporter sdk.Exporter
-	closers         []closerOp
-=======
 	ec2InstanceID string
 	endTaskResp   *TriggerEndTaskResp
 	tracer        trace.Tracer
 	otelGrpcConn  *grpc.ClientConn
 	closers       []closerOp
->>>>>>> 0c5258a6
 }
 
 // Options contains startup options for an Agent.
