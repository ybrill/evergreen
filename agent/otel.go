--- conflicted
+++ resolved
@@ -73,13 +73,8 @@
 		return errors.Wrapf(err, "opening gRPC connection to '%s'", a.opts.TraceCollectorEndpoint)
 	}
 
-<<<<<<< HEAD
-	a.traceClient = otlptracegrpc.NewClient(otlptracegrpc.WithGRPCConn(grpcConn))
-	traceExporter, err := otlptrace.New(ctx, a.traceClient)
-=======
 	client := otlptracegrpc.NewClient(otlptracegrpc.WithGRPCConn(a.otelGrpcConn))
 	traceExporter, err := otlptrace.New(ctx, client)
->>>>>>> 0c5258a6
 	if err != nil {
 		return errors.Wrap(err, "initializing otel exporter")
 	}
